--- conflicted
+++ resolved
@@ -214,10 +214,6 @@
     if downcast_options is None:
         downcast_options = ["unsigned", "signed"]
 
-<<<<<<< HEAD
-    if series.dtype == np.bool:
-        min_dtype = np.dtype("uint8")
-=======
     if series.dtype.name == "category":
         out = series
 
@@ -225,7 +221,6 @@
     # `create_choice_rewards` to the object dtype.
     elif series.dtype == np.bool:
         out = series.astype(np.dtype("uint8"))
->>>>>>> 0968deaa
 
     else:
         min_dtype = series.dtype
