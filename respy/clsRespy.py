--- conflicted
+++ resolved
@@ -1,40 +1,21 @@
 import pickle as pkl
 import numpy as np
 import pandas as pd
-import json
 import copy
 import os
 import atexit
 
-<<<<<<< HEAD
-from respy.python.shared.shared_auxiliary import replace_missing_values
-from respy.python.shared.shared_auxiliary import check_model_parameters
-from respy.python.shared.shared_auxiliary import cholesky_to_coeffs
-from respy.python.shared.shared_constants import IS_PARALLELISM_OMP
-from respy.python.shared.shared_constants import IS_PARALLELISM_MPI
-from respy.python.shared.shared_auxiliary import print_init_dict
-from respy.python.shared.shared_auxiliary import dist_econ_paras
-from respy.python.shared.shared_auxiliary import get_optim_paras
-from respy.python.shared.shared_constants import OPT_EST_FORT
-from respy.python.shared.shared_constants import OPT_EST_PYTH
-from respy.python.shared.shared_constants import PRINT_FLOAT
-from respy.python.shared.shared_constants import IS_FORTRAN
-from respy.python.shared.shared_constants import ROOT_DIR
-from respy.python.read.read_python import read
-=======
 from respy.pre_processing.model_processing import write_init_file
 from respy.python.shared.shared_auxiliary import distribute_parameters
 from respy.python.shared.shared_auxiliary import dist_class_attributes
 from respy.python.shared.shared_auxiliary import remove_scratch
 
-from respy.python.shared.shared_constants import ROOT_DIR
 from respy.python.shared.shared_constants import OPT_EST_FORT
 from respy.python.shared.shared_constants import OPT_EST_PYTH
 from respy.pre_processing.model_processing import read_init_file, convert_init_dict_to_attr_dict, \
     convert_attr_dict_to_init_dict
 from respy.pre_processing.model_checking import check_model_attributes, \
     check_model_solution
->>>>>>> 1a370e6b
 from respy.custom_exceptions import UserError
 from respy.python.interface import respy_interface
 from respy.fortran.interface import resfort_interface
@@ -54,100 +35,9 @@
     """Class that defines a model in respy.  """
 
     def __init__(self, fname):
-<<<<<<< HEAD
-        """ Initialization of hand-crafted class for package management.
-        """
-        # Distribute class attributes
-        self.attr = dict()
-
-        self.attr['init_dict'] = read(fname)
-
-        # Constitutive attributes
-        self.attr['num_points_interp'] = None
-
-        self.attr['optimizer_options'] = None
-
-        self.attr['is_interpolated'] = None
-
-        self.attr['num_draws_emax'] = None
-
-        self.attr['num_draws_prob'] = None
-
-        self.attr['optimizer_used'] = None
-
-        self.attr['num_agents_sim'] = None
-
-        self.attr['num_agents_est'] = None
-
-        self.attr['num_periods'] = None
-
-        self.attr['optim_paras'] = None
-
-        self.attr['derivatives'] = None
-
-        self.attr['num_threads'] = None
-
-        self.attr['num_procs'] = None
-
-        self.attr['seed_prob'] = None
-
-        self.attr['num_types'] = None
-
-        self.attr['seed_emax'] = None
-
-        self.attr['is_locked'] = None
-
-        self.attr['is_solved'] = None
-
-        self.attr['precond_spec'] = dict()
-        self.attr['precond_spec']['minimum'] = None
-        self.attr['precond_spec']['type'] = None
-        self.attr['precond_spec']['eps'] = None
-
-        self.attr['edu_spec'] = dict()
-        self.attr['edu_spec']['lagged'] = None
-        self.attr['edu_spec']['start'] = None
-        self.attr['edu_spec']['share'] = None
-        self.attr['edu_spec']['max'] = None
-
-        self.attr['seed_sim'] = None
-
-        self.attr['is_debug'] = None
-
-        self.attr['file_sim'] = None
-
-        self.attr['file_est'] = None
-
-        self.attr['is_store'] = None
-
-        self.attr['version'] = None
-
-        self.attr['maxfun'] = None
-
-        self.attr['tau'] = None
-
-        # Derived attributes
-        self.attr['is_myopic'] = None
-
-        # Solution attributes
-        self.attr['periods_rewards_systematic'] = None
-
-        self.attr['states_number_period'] = None
-
-        self.attr['mapping_state_idx'] = None
-
-        self.attr['periods_emax'] = None
-
-        self.attr['states_all'] = None
-
-        # Initialization
-        self._update_core_attributes()
-
-=======
         self._set_hardcoded_attributes()
         ini = read_init_file(fname)
         self.attr = convert_init_dict_to_attr_dict(ini)
->>>>>>> 1a370e6b
         self._update_derived_attributes()
         self._initialize_solution_attributes()
         self.attr['is_locked'] = False
@@ -227,156 +117,9 @@
         pkl.dump(self, open(file_name, 'wb'))
 
     def write_out(self, fname='model.respy.ini'):
-<<<<<<< HEAD
-        """ Write out the currently implied initialization file of the class
-        instance.
-        """
-        # Distribute class attributes
-        num_paras = self.attr['num_paras']
-
-        num_types = self.attr['num_types']
-
-        # We reconstruct the initialization dictionary as otherwise we need to constantly update
-        # the original one.
-        init_dict = dict()
-
-        # Basics
-        init_dict['BASICS'] = dict()
-        init_dict['BASICS']['periods'] = self.attr['num_periods']
-        init_dict['BASICS']['coeffs'] = self.attr['optim_paras']['delta']
-        init_dict['BASICS']['bounds'] = self.attr['optim_paras']['paras_bounds'][0:1]
-        init_dict['BASICS']['fixed'] = self.attr['optim_paras']['paras_fixed'][0:1]
-
-        # Common Returns
-        lower, upper = 1, 3
-        init_dict['COMMON'] = dict()
-        init_dict['COMMON']['coeffs'] = self.attr['optim_paras']['coeffs_common']
-        init_dict['COMMON']['bounds'] = self.attr['optim_paras']['paras_bounds'][lower:upper]
-        init_dict['COMMON']['fixed'] = self.attr['optim_paras']['paras_fixed'][lower:upper]
-
-        # Occupation A
-        lower, upper = 3, 18
-        init_dict['OCCUPATION A'] = dict()
-        init_dict['OCCUPATION A']['coeffs'] = self.attr['optim_paras']['coeffs_a']
-
-        init_dict['OCCUPATION A']['bounds'] = self.attr['optim_paras']['paras_bounds'][lower:upper]
-        init_dict['OCCUPATION A']['fixed'] = self.attr['optim_paras']['paras_fixed'][lower:upper]
-
-        # Occupation B
-        lower, upper = 18, 33
-        init_dict['OCCUPATION B'] = dict()
-        init_dict['OCCUPATION B']['coeffs'] = self.attr['optim_paras']['coeffs_b']
-
-        init_dict['OCCUPATION B']['bounds'] = self.attr['optim_paras']['paras_bounds'][lower:upper]
-        init_dict['OCCUPATION B']['fixed'] = self.attr['optim_paras']['paras_fixed'][lower:upper]
-
-        # Education
-        lower, upper = 33, 40
-        init_dict['EDUCATION'] = dict()
-        init_dict['EDUCATION']['coeffs'] = self.attr['optim_paras']['coeffs_edu']
-
-        init_dict['EDUCATION']['bounds'] = self.attr['optim_paras']['paras_bounds'][lower:upper]
-        init_dict['EDUCATION']['fixed'] = self.attr['optim_paras']['paras_fixed'][lower:upper]
-
-        init_dict['EDUCATION']['lagged'] = self.attr['edu_spec']['lagged']
-        init_dict['EDUCATION']['start'] = self.attr['edu_spec']['start']
-        init_dict['EDUCATION']['share'] = self.attr['edu_spec']['share']
-        init_dict['EDUCATION']['max'] = self.attr['edu_spec']['max']
-
-        # Home
-        lower, upper = 40, 43
-        init_dict['HOME'] = dict()
-        init_dict['HOME']['coeffs'] = self.attr['optim_paras']['coeffs_home']
-
-        init_dict['HOME']['bounds'] = self.attr['optim_paras']['paras_bounds'][lower:upper]
-        init_dict['HOME']['fixed'] = self.attr['optim_paras']['paras_fixed'][lower:upper]
-
-        # Shocks
-        lower, upper = 43, 53
-        init_dict['SHOCKS'] = dict()
-        shocks_cholesky = self.attr['optim_paras']['shocks_cholesky']
-        shocks_coeffs = cholesky_to_coeffs(shocks_cholesky)
-        init_dict['SHOCKS']['coeffs'] = shocks_coeffs
-
-        init_dict['SHOCKS']['bounds'] = self.attr['optim_paras']['paras_bounds'][lower:upper]
-
-        # Again we need to reorganize the order of the coefficients
-        paras_fixed_reordered = self.attr['optim_paras']['paras_fixed'][:]
-
-        paras_fixed = paras_fixed_reordered[:]
-        for old, new in PARAS_MAPPING:
-            paras_fixed[old] = paras_fixed_reordered[new]
-
-        init_dict['SHOCKS']['fixed'] = paras_fixed[43:53]
-
-        # Solution
-        init_dict['SOLUTION'] = dict()
-        init_dict['SOLUTION']['draws'] = self.attr['num_draws_emax']
-        init_dict['SOLUTION']['seed'] = self.attr['seed_emax']
-        init_dict['SOLUTION']['store'] = self.attr['is_store']
-
-        # Type Shares
-        lower, upper = 53, 53 + (num_types - 1) * 2
-        init_dict['TYPE SHARES'] = dict()
-        init_dict['TYPE SHARES']['coeffs'] = self.attr['optim_paras']['type_shares'][2:]
-        init_dict['TYPE SHARES']['bounds'] = self.attr['optim_paras']['paras_bounds'][lower:upper]
-        init_dict['TYPE SHARES']['fixed'] = self.attr['optim_paras']['paras_fixed'][lower:upper]
-
-        # Type Shifts
-        lower, upper = 53 + (num_types - 1) * 2, num_paras
-        init_dict['TYPE SHIFTS'] = dict()
-        init_dict['TYPE SHIFTS']['coeffs'] = self.attr['optim_paras']['type_shifts'].flatten()[4:]
-        init_dict['TYPE SHIFTS']['bounds'] = self.attr['optim_paras']['paras_bounds'][lower:upper]
-        init_dict['TYPE SHIFTS']['fixed'] = self.attr['optim_paras']['paras_fixed'][lower:upper]
-
-        # Simulation
-        init_dict['SIMULATION'] = dict()
-        init_dict['SIMULATION']['agents'] = self.attr['num_agents_sim']
-        init_dict['SIMULATION']['file'] = self.attr['file_sim']
-        init_dict['SIMULATION']['seed'] = self.attr['seed_sim']
-
-        # Estimation
-        init_dict['ESTIMATION'] = dict()
-        init_dict['ESTIMATION']['optimizer'] = self.attr['optimizer_used']
-        init_dict['ESTIMATION']['agents'] = self.attr['num_agents_est']
-        init_dict['ESTIMATION']['draws'] = self.attr['num_draws_prob']
-        init_dict['ESTIMATION']['seed'] = self.attr['seed_prob']
-        init_dict['ESTIMATION']['file'] = self.attr['file_est']
-        init_dict['ESTIMATION']['maxfun'] = self.attr['maxfun']
-        init_dict['ESTIMATION']['tau'] = self.attr['tau']
-
-        # Derivatives
-        init_dict['DERIVATIVES'] = dict()
-        init_dict['DERIVATIVES']['version'] = self.attr['derivatives']
-
-        # Scaling
-        init_dict['PRECONDITIONING'] = dict()
-        init_dict['PRECONDITIONING']['minimum'] = self.attr['precond_spec']['minimum']
-        init_dict['PRECONDITIONING']['type'] = self.attr['precond_spec']['type']
-        init_dict['PRECONDITIONING']['eps'] = self.attr['precond_spec']['eps']
-
-        # Program
-        init_dict['PROGRAM'] = dict()
-        init_dict['PROGRAM']['threads'] = self.attr['num_threads']
-        init_dict['PROGRAM']['version'] = self.attr['version']
-        init_dict['PROGRAM']['procs'] = self.attr['num_procs']
-        init_dict['PROGRAM']['debug'] = self.attr['is_debug']
-
-        # Interpolation
-        init_dict['INTERPOLATION'] = dict()
-        init_dict['INTERPOLATION']['points'] = self.attr['num_points_interp']
-        init_dict['INTERPOLATION']['flag'] = self.attr['is_interpolated']
-
-        # Optimizers
-        for optimizer in self.attr['optimizer_options'].keys():
-            init_dict[optimizer] = self.attr['optimizer_options'][optimizer]
-
-        print_init_dict(init_dict, fname)
-=======
         """Write out the implied initialization file of the class instance."""
         init_dict = convert_attr_dict_to_init_dict(self.attr)
         write_init_file(init_dict, fname)
->>>>>>> 1a370e6b
 
     def reset(self):
         """Remove solution attributes from class instance."""
@@ -397,165 +140,6 @@
 
         return True
 
-<<<<<<< HEAD
-    def _update_core_attributes(self):
-        """ Calculate derived attributes. This is only called when the class
-        is initialized
-        """
-        # Distribute class attributes
-        init_dict = self.attr['init_dict']
-
-        # Extract information from initialization dictionary and construct
-        # auxiliary objects.
-        self.attr['num_points_interp'] = init_dict['INTERPOLATION']['points']
-
-        self.attr['optimizer_used'] = init_dict['ESTIMATION']['optimizer']
-
-        self.attr['is_interpolated'] = init_dict['INTERPOLATION']['flag']
-
-        self.attr['num_agents_sim'] = init_dict['SIMULATION']['agents']
-
-        self.attr['num_agents_est'] = init_dict['ESTIMATION']['agents']
-
-        self.attr['derivatives'] = init_dict['DERIVATIVES']['version']
-
-        self.attr['num_draws_prob'] = init_dict['ESTIMATION']['draws']
-
-        self.attr['num_draws_emax'] = init_dict['SOLUTION']['draws']
-
-        self.attr['num_threads'] = init_dict['PROGRAM']['threads']
-
-        self.attr['num_periods'] = init_dict['BASICS']['periods']
-
-        self.attr['seed_prob'] = init_dict['ESTIMATION']['seed']
-
-        self.attr['maxfun'] = init_dict['ESTIMATION']['maxfun']
-
-        self.attr['seed_sim'] = init_dict['SIMULATION']['seed']
-
-        self.attr['file_sim'] = init_dict['SIMULATION']['file']
-
-        self.attr['file_est'] = init_dict['ESTIMATION']['file']
-
-        self.attr['is_store'] = init_dict['SOLUTION']['store']
-
-        self.attr['seed_emax'] = init_dict['SOLUTION']['seed']
-
-        self.attr['version'] = init_dict['PROGRAM']['version']
-
-        self.attr['num_procs'] = init_dict['PROGRAM']['procs']
-
-        self.attr['is_debug'] = init_dict['PROGRAM']['debug']
-
-        self.attr['edu_max'] = init_dict['EDUCATION']['max']
-
-        self.attr['tau'] = init_dict['ESTIMATION']['tau']
-
-        self.attr['precond_spec'] = dict()
-        self.attr['precond_spec']['minimum'] = init_dict['PRECONDITIONING']['minimum']
-        self.attr['precond_spec']['type'] = init_dict['PRECONDITIONING']['type']
-        self.attr['precond_spec']['eps'] = init_dict['PRECONDITIONING']['eps']
-
-        self.attr['edu_spec'] = dict()
-        self.attr['edu_spec']['lagged'] = init_dict['EDUCATION']['lagged']
-        self.attr['edu_spec']['start'] = init_dict['EDUCATION']['start']
-        self.attr['edu_spec']['share'] = init_dict['EDUCATION']['share']
-        self.attr['edu_spec']['max'] = init_dict['EDUCATION']['max']
-
-        self.attr['num_types'] = int(len(init_dict['TYPE SHARES']['coeffs']) / 2) + 1
-
-        # Initialize model parameters
-        self.attr['optim_paras'] = dict()
-
-        # Constructing the covariance matrix of the shocks
-        shocks_coeffs = init_dict['SHOCKS']['coeffs']
-        for i in [0, 4, 7, 9]:
-            shocks_coeffs[i] **= 2
-
-        shocks = np.zeros((4, 4))
-        shocks[0, :] = shocks_coeffs[0:4]
-        shocks[1, 1:] = shocks_coeffs[4:7]
-        shocks[2, 2:] = shocks_coeffs[7:9]
-        shocks[3, 3:] = shocks_coeffs[9:10]
-
-        shocks_cov = shocks + shocks.T - np.diag(shocks.diagonal())
-
-        # As we call the Cholesky decomposition, we need to handle the
-        # special case of a deterministic model.
-        if np.count_nonzero(shocks_cov) == 0:
-            self.attr['optim_paras']['shocks_cholesky'] = np.zeros((4, 4))
-        else:
-            shocks_cholesky = np.linalg.cholesky(shocks_cov)
-            self.attr['optim_paras']['shocks_cholesky'] = shocks_cholesky
-
-        # Constructing the shifts for each type.
-        type_shifts = init_dict['TYPE SHIFTS']['coeffs']
-        type_shares = init_dict['TYPE SHARES']['coeffs']
-
-        if self.attr['num_types'] == 1:
-            type_shares = np.tile(0.0, 2)
-            type_shifts = np.tile(0.0, (1, 4))
-        else:
-            type_shares = np.concatenate((np.tile(0.0, 2), type_shares), axis=0)
-            type_shifts = np.reshape(type_shifts, (self.attr['num_types'] - 1, 4))
-            type_shifts = np.concatenate((np.tile(0.0, (1, 4)), type_shifts), axis=0)
-
-        self.attr['optim_paras']['type_shifts'] = type_shifts
-        self.attr['optim_paras']['type_shares'] = type_shares
-
-        self.attr['optim_paras']['coeffs_a'] = init_dict['OCCUPATION A']['coeffs']
-        self.attr['optim_paras']['coeffs_b'] = init_dict['OCCUPATION B']['coeffs']
-        self.attr['optim_paras']['coeffs_common'] = init_dict['COMMON']['coeffs']
-        self.attr['optim_paras']['coeffs_edu'] = init_dict['EDUCATION']['coeffs']
-        self.attr['optim_paras']['coeffs_home'] = init_dict['HOME']['coeffs']
-        self.attr['optim_paras']['delta'] = init_dict['BASICS']['coeffs']
-
-        # Initialize information about optimization parameters
-        keys = []
-        keys += ['BASICS', 'COMMON', 'OCCUPATION A', 'OCCUPATION B', 'EDUCATION']
-        keys += ['HOME', 'SHOCKS', 'TYPE SHARES', 'TYPE SHIFTS']
-
-        for which in ['fixed', 'bounds']:
-            self.attr['optim_paras']['paras_' + which] = []
-            for key_ in keys:
-                self.attr['optim_paras']['paras_' + which] += init_dict[key_][which][:]
-
-        # Ensure that all elements in the dictionary are of the same type.
-        keys = []
-        keys += ['coeffs_a', 'coeffs_b', 'coeffs_edu', 'coeffs_home']
-        keys += ['shocks_cholesky', 'delta', 'type_shares']
-        keys += ['type_shifts', 'coeffs_common']
-        for key_ in keys:
-            self.attr['optim_paras'][key_] = \
-                np.array(self.attr['optim_paras'][key_])
-
-        # Aggregate all the information provided about optimizer options in
-        # one class attribute for easier access later.
-        self.attr['optimizer_options'] = dict()
-        for optimizer in OPTIMIZERS:
-            is_defined = (optimizer in init_dict.keys())
-            if is_defined:
-                self.attr['optimizer_options'][optimizer] = \
-                    init_dict[optimizer]
-
-        # We need to align the indicator for the fixed parameters. In the initialization file,
-        # these refer to the upper triangular matrix of the covariances. Inside the  program,
-        # we rely on the lower triangular Cholesky decomposition.
-        paras_fixed = self.attr['optim_paras']['paras_fixed'][:]
-
-        paras_fixed_reordered = paras_fixed[:]
-        for old, new in PARAS_MAPPING:
-            paras_fixed_reordered[new] = paras_fixed[old]
-
-        self.attr['optim_paras']['paras_fixed'] = paras_fixed_reordered
-
-        # Delete the duplicated information from the initialization dictionary. Special treatment
-        #  of EDUCATION is required as it contains other information about education than just the
-        # rewards parametrization.
-        del self.attr['init_dict']
-
-=======
->>>>>>> 1a370e6b
     def _update_derived_attributes(self):
         """Update derived attributes."""
         num_types = self.attr['num_types']
@@ -569,10 +153,7 @@
         the package is running in debug mode.
 
         """
-        with open(ROOT_DIR + '/.config', 'r') as infile:
-            config_dict = json.load(infile)
-
-        check_model_attributes(self.attr, config_dict)
+        check_model_attributes(self.attr)
 
     def _check_model_solution(self):
         """Check the integrity of the results."""
@@ -588,14 +169,8 @@
         # Check that class instance is locked.
         assert self.get_attr('is_locked')
 
-<<<<<<< HEAD
-        num_threads = self.attr['num_threads']
-
-        edu_spec = self.attr['edu_spec']
-=======
         # Check that no other estimations are currently running in this directory.
         assert not os.path.exists('.estimation.respy.scratch')
->>>>>>> 1a370e6b
 
         # Distribute class attributes
         optimizer_options, optimizer_used, optim_paras, version, maxfun, \
@@ -661,168 +236,11 @@
         rslt = get_est_info()
         x, val = rslt['paras_step'], rslt['value_step']
 
-<<<<<<< HEAD
-        # Number of parameters
-        assert isinstance(num_paras, int)
-        assert num_paras >= 53
-
-        # Parallelism
-        assert isinstance(num_procs, int)
-        assert (num_procs > 0)
-        if num_procs > 1:
-            assert (version == 'FORTRAN')
-            assert IS_PARALLELISM_MPI
-
-        assert isinstance(num_threads, int)
-        assert num_threads > 0
-        if num_threads > 1:
-            assert (version == 'FORTRAN')
-            assert IS_PARALLELISM_OMP
-
-        # Version version of package
-        assert (version in ['FORTRAN', 'PYTHON'])
-        if version == 'FORTRAN':
-            assert IS_FORTRAN
-
-        # Debug status
-        assert (is_debug in [True, False])
-
-        # Forward-looking agents
-        assert (is_myopic in [True, False])
-
-        # Seeds
-        for seed in [seed_emax, seed_sim, seed_prob]:
-            assert (np.isfinite(seed))
-            assert (isinstance(seed, int))
-            assert (seed > 0)
-
-        # Number of agents
-        for num_agents in [num_agents_sim, num_agents_est]:
-            assert (np.isfinite(num_agents))
-            assert (isinstance(num_agents, int))
-            assert (num_agents > 0)
-
-        # Number of periods
-        assert (np.isfinite(num_periods))
-        assert (isinstance(num_periods, int))
-        assert (num_periods > 0)
-
-        # Number of draws for Monte Carlo integration
-        assert (np.isfinite(num_draws_emax))
-        assert (isinstance(num_draws_emax, int))
-        assert (num_draws_emax >= 0)
-
-        # Debugging mode
-        assert (is_debug in [True, False])
-
-        # Window for smoothing parameter
-        assert (isinstance(tau, float))
-        assert (tau > 0)
-
-        # Interpolation
-        assert (is_interpolated in [True, False])
-        assert (isinstance(num_points_interp, int))
-        assert (num_points_interp > 0)
-
-        # Simulation of S-ML
-        assert (isinstance(num_draws_prob, int))
-        assert (num_draws_prob > 0)
-
-        # Maximum number of iterations
-        assert (isinstance(maxfun, int))
-        assert (maxfun >= 0)
-
-        # Optimizers
-        assert (optimizer_used in OPT_EST_FORT + OPT_EST_PYTH)
-
-        # Scaling
-        assert (precond_spec['type'] in ['identity', 'gradient', 'magnitudes'])
-        for key_ in ['minimum', 'eps']:
-            assert (isinstance(precond_spec[key_], float))
-            assert (precond_spec[key_] > 0.0)
-
-        # Education
-        assert isinstance(edu_spec['max'], int)
-        assert edu_spec['max'] > 0
-        assert isinstance(edu_spec['start'], list)
-        assert len(edu_spec['start']) == len(set(edu_spec['start']))
-        assert all(isinstance(item, int) for item in edu_spec['start'])
-        assert all(item > 0 for item in edu_spec['start'])
-        assert all(item <= edu_spec['max'] for item in edu_spec['start'])
-        assert all(isinstance(item, float) for item in edu_spec['share'])
-        assert all(0 <= item <= 1 for item in edu_spec['lagged'])
-        assert all(0 <= item <= 1 for item in edu_spec['share'])
-        np.testing.assert_almost_equal(np.sum(edu_spec['share']), 1.0, decimal=4)
-
-        # Derivatives
-        assert (derivatives in ['FORWARD-DIFFERENCES'])
-
-        # Check model parameters
-        check_model_parameters(optim_paras)
-
-        # Check that all parameter values are within the bounds.
-        x = get_optim_paras(optim_paras, num_paras, 'all', True)
-
-        # It is not clear at this point how to impose parameter constraints on the covariance
-        # matrix in a flexible manner. So, either all fixed or none. As a special case,
-        # we also allow for all off-diagonal elements to be fixed to zero.
-        shocks_coeffs = optim_paras['shocks_cholesky'][np.tril_indices(4)]
-        shocks_fixed = optim_paras['paras_fixed'][43:53]
-
-        all_fixed = all(is_fixed is False for is_fixed in shocks_fixed)
-        all_free = all(is_free is True for is_free in shocks_fixed)
-
-        subset_fixed = [shocks_fixed[i] for i in [1, 3, 4, 6, 7, 8]]
-        subset_value = [shocks_coeffs[i] for i in [1, 3, 4, 6, 7, 8]]
-
-        off_diagonal_fixed = all(is_free is True for is_free in subset_fixed)
-        off_diagonal_value = all(value == 0.0 for value in subset_value)
-        off_diagonal = off_diagonal_fixed and off_diagonal_value
-
-        if not (all_free or all_fixed or off_diagonal):
-            raise UserError(' Misspecified constraints for covariance matrix')
-
-        # Discount rate, ambiguity, and type shares need to be larger than on zero. The constraint
-        # needs to be present all the time.
-        for label in ['paras_fixed', 'paras_bounds']:
-            assert isinstance(optim_paras[label], list)
-            assert (len(optim_paras[label]) == num_paras)
-
-        for i in range(1):
-            assert optim_paras['paras_bounds'][i][0] >= 0.00
-
-        for i in range(num_paras):
-            lower, upper = optim_paras['paras_bounds'][i]
-            if lower is not None:
-                assert isinstance(lower, float)
-                assert lower <= x[i]
-                assert abs(lower) < PRINT_FLOAT
-            if upper is not None:
-                assert isinstance(upper, float)
-                assert upper >= x[i]
-                assert abs(upper) < PRINT_FLOAT
-            if (upper is not None) and (lower is not None):
-                assert upper >= lower
-            # At this point no bounds for the elements of the covariance matrix are allowed.
-            if i in range(43, 53):
-                assert optim_paras['paras_bounds'][i] == [None, None]
-
-    def _check_integrity_results(self):
-        """ This methods check the integrity of the results.
-        """
-        # Check if solution attributes well maintained.
-        for label in SOLUTION_ATTR:
-            if self.attr['is_solved']:
-                assert (self.attr[label] is not None)
-            else:
-                assert (self.attr[label] is None)
-=======
         for fname in ['.estimation.respy.scratch', '.stop.respy.scratch']:
             remove_scratch(fname)
 
         # Finishing
         return x, val
->>>>>>> 1a370e6b
 
     def simulate(self):
         """Simulate dataset of synthetic agents following the model."""
