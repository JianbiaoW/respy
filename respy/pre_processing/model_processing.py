--- conflicted
+++ resolved
@@ -327,18 +327,6 @@
     implicitly enforced that the parameters form a valid matrix.
 
     """
-<<<<<<< HEAD
-    if "type_0" in params.index:
-        raise ValueError("Types are numbered from 1 onwards.")
-    if "type_1" in params.index.get_level_values("category"):
-        raise ValueError(
-            "'type_1' cannot be used to specify the probability mass function of types "
-            "as it has to be zero such that all parameters are identified."
-        )
-    if "type_1" in params.index.get_level_values("name"):
-        raise ValueError(
-            "'type_1' cannot be used as a utility covariate as it must be zero due to "
-=======
     if "type_0" in params.index.get_level_values("category"):
         raise ValueError(
             "'type_0' cannot be used to specify the probability mass function of types "
@@ -347,7 +335,6 @@
     if "type_0" in params.index.get_level_values("name"):
         raise ValueError(
             "'type_0' cannot be used as a utility covariate as it must be zero due to "
->>>>>>> 3de71f1f
             "normalization. All other types are expressed in relation to the first."
         )
 
@@ -358,11 +345,7 @@
         parsed_parameters = _parse_probabilities_or_logit_coefficients(
             params, r"\btype_([0-9]+)\b"
         )
-<<<<<<< HEAD
-        parsed_parameters = {k - 1: v for k, v in parsed_parameters.items()}
-=======
         parsed_parameters = {k: v for k, v in parsed_parameters.items()}
->>>>>>> 3de71f1f
         default = {i: pd.Series(data=[0], index=["constant"]) for i in range(n_types)}
         optim_paras["type_prob"] = {**default, **parsed_parameters}
 
@@ -383,8 +366,6 @@
 
     Examples
     --------
-<<<<<<< HEAD
-=======
     An example without types:
 
     >>> tuples = [("wage_a", "constant"), ("nonpec_edu", "exp_edu")]
@@ -395,31 +376,20 @@
 
     And one with types:
 
->>>>>>> 3de71f1f
     >>> tuples = [("wage_a", "type_3"), ("nonpec_edu", "type_2")]
     >>> index = pd.MultiIndex.from_tuples(tuples, names=["category", "name"])
     >>> s = pd.Series(index=index)
     >>> _infer_number_of_types(s)
-<<<<<<< HEAD
-    3
-=======
     4
->>>>>>> 3de71f1f
 
     """
     n_types = (
         params.index.get_level_values("name")
         .str.extract(r"\btype_([0-9]+)\b", expand=False)
-<<<<<<< HEAD
-        .fillna(1)
-        .astype(int)
-        .max()
-=======
         .fillna(0)
         .astype(int)
         .max()
         + 1
->>>>>>> 3de71f1f
     )
 
     return n_types
@@ -696,19 +666,12 @@
     optim_paras["n_periods"] = options["n_periods"]
 
     # Create covariates for the reward functions.
-<<<<<<< HEAD
-    type_covariates = {
-        f"type_{i}": f"type == {i - 1}" for i in range(2, optim_paras["n_types"] + 1)
-    }
-    options["covariates"] = {**options["covariates"], **type_covariates}
-=======
     if optim_paras["n_types"] >= 2:
         type_covariates = {
             f"type_{i}": f"type == {i}" for i in range(1, optim_paras["n_types"])
         }
 
         options["covariates"] = {**options["covariates"], **type_covariates}
->>>>>>> 3de71f1f
 
     options = _convert_labels_in_formulas_to_codes(options, optim_paras)
     options = _separate_covariates_into_core_dense_mixed(options, optim_paras)
