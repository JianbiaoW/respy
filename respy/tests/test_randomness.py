"""This module includes test to specifically test that randomness is held constant."""
import numpy as np
import pytest

<<<<<<< HEAD
from respy.config import EXAMPLE_MODELS
from respy.likelihood import get_crit_func
from respy.simulate import get_simulate_func
from respy.solve import get_solve_func
from respy.tests.utils import compare_state_space_attributes
=======
import respy as rp
>>>>>>> a1cd4d96
from respy.tests.utils import process_model_or_seed


@pytest.mark.parametrize("model", ["kw_94_one", "kw_97_basic", "kw_2000"])
def test_invariance_of_model_solution_in_solve_and_criterion_functions(model):
    params, options = process_model_or_seed(model)

    options["n_periods"] = 2 if model == "kw_2000" else 3

    solve = get_solve_func(params, options)
    state_space = solve(params)

    simulate = get_simulate_func(params, options)
    df = simulate(params)
    state_space_sim = simulate.keywords["solve"].keywords["state_space"]

    criterion = get_crit_func(params, options, df)
    _ = criterion(params)
    state_space_crit = criterion.keywords["solve"].keywords["state_space"]

    for state_space_ in [state_space_sim, state_space_crit]:
        assert state_space.core.equals(state_space_.core)

        compare_state_space_attributes(
            state_space.get_attribute("wages"),
            state_space_.get_attribute("wages"),
            np.testing.assert_array_equal,
        )
        compare_state_space_attributes(
            state_space.get_attribute("nonpecs"),
            state_space_.get_attribute("nonpecs"),
            np.testing.assert_array_equal,
        )
        compare_state_space_attributes(
            state_space.get_attribute("expected_value_functions"),
            state_space_.get_attribute("expected_value_functions"),
            np.testing.assert_array_equal,
        )
        compare_state_space_attributes(
            state_space.get_attribute("base_draws_sol"),
            state_space_.get_attribute("base_draws_sol"),
            np.testing.assert_array_equal,
        )<|MERGE_RESOLUTION|>--- conflicted
+++ resolved
@@ -2,15 +2,10 @@
 import numpy as np
 import pytest
 
-<<<<<<< HEAD
-from respy.config import EXAMPLE_MODELS
 from respy.likelihood import get_crit_func
 from respy.simulate import get_simulate_func
 from respy.solve import get_solve_func
 from respy.tests.utils import compare_state_space_attributes
-=======
-import respy as rp
->>>>>>> a1cd4d96
 from respy.tests.utils import process_model_or_seed
 
 
