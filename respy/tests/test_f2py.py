--- conflicted
+++ resolved
@@ -45,16 +45,12 @@
 from codes.auxiliary import write_types
 from functools import partial
 from numpy.testing import assert_equal, assert_array_equal, assert_array_almost_equal
+from respy import RespyCls
 
 from respy.python.shared.shared_constants import DECIMALS, TOL
 assert_allclose = partial(np.testing.assert_allclose, rtol=TOL, atol=TOL)
 assert_almost_equal = partial(np.testing.assert_almost_equal, decimal=DECIMALS)
-<<<<<<< HEAD
-from numpy.testing import assert_equal, assert_array_equal
-=======
->>>>>>> 4f197fc5
-
-from respy import RespyCls
+
 
 # Edit of PYTHONPATH required for PYTHON 2 as no __init__.py in tests subdirectory. If __init__.py
 # is added, the path resolution for PYTEST breaks down.
