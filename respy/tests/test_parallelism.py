--- conflicted
+++ resolved
@@ -1,14 +1,9 @@
 import numpy as np
 import pytest
 
-<<<<<<< HEAD
 from respy.python.shared.shared_constants import IS_PARALLELISM_MPI
 from respy.python.shared.shared_constants import IS_PARALLELISM_OMP
-from respy.python.shared.shared_auxiliary import print_init_dict
-=======
 from respy.pre_processing.model_processing import write_init_file
-from respy.python.shared.shared_constants import IS_PARALLEL
->>>>>>> 1a370e6b
 
 from respy.tests.codes.random_init import generate_random_dict
 from respy.tests.codes.auxiliary import simulate_observed
@@ -20,10 +15,10 @@
 @pytest.mark.skipif(not IS_PARALLELISM_MPI and not IS_PARALLELISM_OMP,
                     reason='No PARALLELISM available')
 class TestClass(object):
-    """ This class groups together some tests.
-    """
+    """This class groups together some tests."""
+
     def test_1(self):
-        """ This test ensures that it makes no difference whether the
+        """Ensure that it makes no difference whether the
         criterion function is evaluated in parallel or not.
         """
         # Generate random initialization file
@@ -75,7 +70,7 @@
         init_dict = generate_random_dict(constr)
 
         base_sol_log, base_est_info_log = None, None
-        base_est_log, base_amb_log = None, None
+        base_est_log = None
 
         for is_parallel in [False, True]:
 
