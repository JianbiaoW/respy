category,name,value,comment
delta,delta,0.787,discount factor
wage_white_collar,constant,8.8043,log of rental price if the base skill endowment of type 0 is normalized to 0 (wage)
wage_white_collar,exp_school,0.0938,linear return to an additional year of schooling (wage)
wage_white_collar,exp_white_collar,0.1170,"return to experience, same sector, linear (wage)"
wage_white_collar,exp_white_collar_square,-0.0461,"return to experience, same sector, quadratic (divided by 100) (wage)"
wage_white_collar,exp_blue_collar,0.0748,"return to experience, other civilian sector, linear (wage)"
wage_white_collar,exp_military,0.0077,"return to experience, military sector, linear (wage)"
<<<<<<< HEAD
wage_white_collar,type_2,-0.0668,deviation for type 2 from type 1 in a
wage_white_collar,type_3,-0.4221,deviation for type 3 from type 1 in a
wage_white_collar,type_4,-0.4998,deviation for type 4 from type 1 in a
wage_blue_collar,constant,8.9156,log of rental price if the base skill endowment of type 1 is normalized to 0 (wage)
=======
wage_white_collar,type_1,-0.0668,deviation for type 1 from type 0 in a
wage_white_collar,type_2,-0.4221,deviation for type 2 from type 0 in a
wage_white_collar,type_3,-0.4998,deviation for type 3 from type 0 in a
wage_blue_collar,constant,8.9156,log of rental price if the base skill endowment of type 0 is normalized to 0 (wage)
>>>>>>> 3de71f1f
wage_blue_collar,exp_school,0.0189,linear return to an additional year of schooling (wage)
wage_blue_collar,exp_white_collar,0.0674,"return to experience, other civilian sector, linear (wage)"
wage_blue_collar,exp_blue_collar,0.1424,"return to experience, same sector, linear (wage)"
wage_blue_collar,exp_blue_collar_square,-0.1774,"return to experience, same sector, quadratic (divided by 100) (wage)"
wage_blue_collar,exp_military,0.1021,"return to experience, military sector, linear (wage)"
<<<<<<< HEAD
wage_blue_collar,type_2,0.2996,deviation for type 2 from type 1 in b
wage_blue_collar,type_3,-0.1223,deviation for type 3 from type 1 in b
wage_blue_collar,type_4,0.0756,deviation for type 4 from type 1 in b
wage_military,constant,8.4704,log of rental price if the base skill endowment of type 1 is normalized to 0 (wage)
=======
wage_blue_collar,type_1,0.2996,deviation for type 1 from type 0 in b
wage_blue_collar,type_2,-0.1223,deviation for type 2 from type 0 in b
wage_blue_collar,type_3,0.0756,deviation for type 3 from type 0 in b
wage_military,constant,8.4704,log of rental price if the base skill endowment of type 0 is normalized to 0 (wage)
>>>>>>> 3de71f1f
wage_military,exp_school,0.0443,linear return to an additional year of schooling (wage)
wage_military,exp_military,0.3391,"return to experience, same sector, linear (wage)"
wage_military,exp_military_square,-2.99,"return to experience, same sector, quadratic (divided by 100) (wage)"
nonpec_school,constant,43948,consumption value of school attendance for type 0
nonpec_school,hs_graduate,-2983,consumption value of college
nonpec_school,co_graduate,-26357,consumption value of graduate school
<<<<<<< HEAD
nonpec_school,type_2,-26352,deviation for type 2 from type 1 in edu
nonpec_school,type_3,-30541,deviation for type 3 from type 1 in edu
nonpec_school,type_4,226,deviation for type 4 from type 1 in edu
nonpec_home,constant,16887,mean value of non-market alternative for type 1
nonpec_home,type_2,215,deviation for type 2 from type 1 in home
nonpec_home,type_3,-16966,deviation for type 3 from type 1 in home
nonpec_home,type_4,-13128,deviation for type 4 from type 1 in home
=======
nonpec_school,type_1,-26352,deviation for type 1 from type 0 in edu
nonpec_school,type_2,-30541,deviation for type 2 from type 0 in edu
nonpec_school,type_3,226,deviation for type 3 from type 0 in edu
nonpec_home,constant,16887,mean value of non-market alternative for type 0
nonpec_home,type_1,215,deviation for type 1 from type 0 in home
nonpec_home,type_2,-16966,deviation for type 2 from type 0 in home
nonpec_home,type_3,-13128,deviation for type 3 from type 0 in home
>>>>>>> 3de71f1f
shocks_sdcorr,sd_white_collar,0.3301,standard deviation of the shock in occupation a
shocks_sdcorr,sd_blue_collar,0.3329,standard deviation of the shock in occupation b
shocks_sdcorr,sd_military,0.3308,standard deviation of the shock in occupation military
shocks_sdcorr,sd_school,2312,standard deviation of the shock in the education sector
shocks_sdcorr,sd_home,13394,standard deviation of the shock in the home sector
shocks_sdcorr,corr_blue_collar_white_collar,-0.3806,correlation between the shocks in occupation a and b
shocks_sdcorr,corr_military_white_collar,-0.3688,correlation between the shocks in military and a
shocks_sdcorr,corr_military_blue_collar,0.4120,correlation between the shocks in military and b
shocks_sdcorr,corr_school_white_collar,0,correlation between the shocks in the education sector and a
shocks_sdcorr,corr_school_blue_collar,0,correlation between the shocks in the education sector and b
shocks_sdcorr,corr_school_military,0,correlation between the shocks in the education sector and military
shocks_sdcorr,corr_home_white_collar,0,correlation between the shocks in home sector and a
shocks_sdcorr,corr_home_blue_collar,0,correlation between the shocks in home sector and b
shocks_sdcorr,corr_home_military,0,correlation between the shocks in home sector and military
shocks_sdcorr,corr_home_school,0,correlation between the shocks in home sector and education
meas_error,sd_white_collar,0.4133,SD of the measurement error in wages in occupation a
meas_error,sd_blue_collar,0.3089,SD of the measurement error in wages occupation b
meas_error,sd_military,0.1259,SD of the measurement error in wages occupation mil
<<<<<<< HEAD
type_2,up_to_nine_years_school,0.313614,effect of up to nine years of schooling on probability of being type 2
type_2,at_least_ten_years_school,2.43357,effect of at least ten years of schooling on probability of being type 2
type_3,up_to_nine_years_school,1.05225,effect of up to nine years of schooling on probability of being type 3
type_3,at_least_ten_years_school,2.53624,effect of at least ten years of schooling on probability of being type 3
type_4,up_to_nine_years_school,-0.736924,effect of up to nine years of schooling on probability of being type 4
type_4,at_least_ten_years_school,-0.15978,effect of at least ten years of schooling on probability of being type 4
=======
type_1,up_to_nine_years_school,0.313614,effect of up to nine years of schooling on probability of being type 1
type_1,at_least_ten_years_school,2.43357,effect of at least ten years of schooling on probability of being type 1
type_2,up_to_nine_years_school,1.05225,effect of up to nine years of schooling on probability of being type 2
type_2,at_least_ten_years_school,2.53624,effect of at least ten years of schooling on probability of being type 2
type_3,up_to_nine_years_school,-0.736924,effect of up to nine years of schooling on probability of being type 3
type_3,at_least_ten_years_school,-0.15978,effect of at least ten years of schooling on probability of being type 3
>>>>>>> 3de71f1f
initial_exp_school_7,probability,0.0095,Probability that the initial level of school is 7
initial_exp_school_8,probability,0.0422,Probability that the initial level of school is 8
initial_exp_school_9,probability,0.2018,Probability that the initial level of school is 9
initial_exp_school_10,probability,0.6715,Probability that the initial level of school is 10
initial_exp_school_11,probability,0.075,Probability that the initial level of school is 11
maximum_exp,school,20,"Maximum level of experience for school (optional, reduces computation complexity)"<|MERGE_RESOLUTION|>--- conflicted
+++ resolved
@@ -6,48 +6,25 @@
 wage_white_collar,exp_white_collar_square,-0.0461,"return to experience, same sector, quadratic (divided by 100) (wage)"
 wage_white_collar,exp_blue_collar,0.0748,"return to experience, other civilian sector, linear (wage)"
 wage_white_collar,exp_military,0.0077,"return to experience, military sector, linear (wage)"
-<<<<<<< HEAD
-wage_white_collar,type_2,-0.0668,deviation for type 2 from type 1 in a
-wage_white_collar,type_3,-0.4221,deviation for type 3 from type 1 in a
-wage_white_collar,type_4,-0.4998,deviation for type 4 from type 1 in a
-wage_blue_collar,constant,8.9156,log of rental price if the base skill endowment of type 1 is normalized to 0 (wage)
-=======
 wage_white_collar,type_1,-0.0668,deviation for type 1 from type 0 in a
 wage_white_collar,type_2,-0.4221,deviation for type 2 from type 0 in a
 wage_white_collar,type_3,-0.4998,deviation for type 3 from type 0 in a
 wage_blue_collar,constant,8.9156,log of rental price if the base skill endowment of type 0 is normalized to 0 (wage)
->>>>>>> 3de71f1f
 wage_blue_collar,exp_school,0.0189,linear return to an additional year of schooling (wage)
 wage_blue_collar,exp_white_collar,0.0674,"return to experience, other civilian sector, linear (wage)"
 wage_blue_collar,exp_blue_collar,0.1424,"return to experience, same sector, linear (wage)"
 wage_blue_collar,exp_blue_collar_square,-0.1774,"return to experience, same sector, quadratic (divided by 100) (wage)"
 wage_blue_collar,exp_military,0.1021,"return to experience, military sector, linear (wage)"
-<<<<<<< HEAD
-wage_blue_collar,type_2,0.2996,deviation for type 2 from type 1 in b
-wage_blue_collar,type_3,-0.1223,deviation for type 3 from type 1 in b
-wage_blue_collar,type_4,0.0756,deviation for type 4 from type 1 in b
-wage_military,constant,8.4704,log of rental price if the base skill endowment of type 1 is normalized to 0 (wage)
-=======
 wage_blue_collar,type_1,0.2996,deviation for type 1 from type 0 in b
 wage_blue_collar,type_2,-0.1223,deviation for type 2 from type 0 in b
 wage_blue_collar,type_3,0.0756,deviation for type 3 from type 0 in b
 wage_military,constant,8.4704,log of rental price if the base skill endowment of type 0 is normalized to 0 (wage)
->>>>>>> 3de71f1f
 wage_military,exp_school,0.0443,linear return to an additional year of schooling (wage)
 wage_military,exp_military,0.3391,"return to experience, same sector, linear (wage)"
 wage_military,exp_military_square,-2.99,"return to experience, same sector, quadratic (divided by 100) (wage)"
 nonpec_school,constant,43948,consumption value of school attendance for type 0
 nonpec_school,hs_graduate,-2983,consumption value of college
 nonpec_school,co_graduate,-26357,consumption value of graduate school
-<<<<<<< HEAD
-nonpec_school,type_2,-26352,deviation for type 2 from type 1 in edu
-nonpec_school,type_3,-30541,deviation for type 3 from type 1 in edu
-nonpec_school,type_4,226,deviation for type 4 from type 1 in edu
-nonpec_home,constant,16887,mean value of non-market alternative for type 1
-nonpec_home,type_2,215,deviation for type 2 from type 1 in home
-nonpec_home,type_3,-16966,deviation for type 3 from type 1 in home
-nonpec_home,type_4,-13128,deviation for type 4 from type 1 in home
-=======
 nonpec_school,type_1,-26352,deviation for type 1 from type 0 in edu
 nonpec_school,type_2,-30541,deviation for type 2 from type 0 in edu
 nonpec_school,type_3,226,deviation for type 3 from type 0 in edu
@@ -55,7 +32,6 @@
 nonpec_home,type_1,215,deviation for type 1 from type 0 in home
 nonpec_home,type_2,-16966,deviation for type 2 from type 0 in home
 nonpec_home,type_3,-13128,deviation for type 3 from type 0 in home
->>>>>>> 3de71f1f
 shocks_sdcorr,sd_white_collar,0.3301,standard deviation of the shock in occupation a
 shocks_sdcorr,sd_blue_collar,0.3329,standard deviation of the shock in occupation b
 shocks_sdcorr,sd_military,0.3308,standard deviation of the shock in occupation military
@@ -74,21 +50,12 @@
 meas_error,sd_white_collar,0.4133,SD of the measurement error in wages in occupation a
 meas_error,sd_blue_collar,0.3089,SD of the measurement error in wages occupation b
 meas_error,sd_military,0.1259,SD of the measurement error in wages occupation mil
-<<<<<<< HEAD
-type_2,up_to_nine_years_school,0.313614,effect of up to nine years of schooling on probability of being type 2
-type_2,at_least_ten_years_school,2.43357,effect of at least ten years of schooling on probability of being type 2
-type_3,up_to_nine_years_school,1.05225,effect of up to nine years of schooling on probability of being type 3
-type_3,at_least_ten_years_school,2.53624,effect of at least ten years of schooling on probability of being type 3
-type_4,up_to_nine_years_school,-0.736924,effect of up to nine years of schooling on probability of being type 4
-type_4,at_least_ten_years_school,-0.15978,effect of at least ten years of schooling on probability of being type 4
-=======
 type_1,up_to_nine_years_school,0.313614,effect of up to nine years of schooling on probability of being type 1
 type_1,at_least_ten_years_school,2.43357,effect of at least ten years of schooling on probability of being type 1
 type_2,up_to_nine_years_school,1.05225,effect of up to nine years of schooling on probability of being type 2
 type_2,at_least_ten_years_school,2.53624,effect of at least ten years of schooling on probability of being type 2
 type_3,up_to_nine_years_school,-0.736924,effect of up to nine years of schooling on probability of being type 3
 type_3,at_least_ten_years_school,-0.15978,effect of at least ten years of schooling on probability of being type 3
->>>>>>> 3de71f1f
 initial_exp_school_7,probability,0.0095,Probability that the initial level of school is 7
 initial_exp_school_8,probability,0.0422,Probability that the initial level of school is 8
 initial_exp_school_9,probability,0.2018,Probability that the initial level of school is 9
