--- conflicted
+++ resolved
@@ -7,8 +7,6 @@
 
 from respy.python.shared.shared_constants import ROOT_DIR
 from respy.python.shared.shared_constants import IS_DEBUG
-from respy.estimate import estimate  # noqa: F401
-from respy.simulate import simulate  # noqa: F401
 from respy.clsRespy import RespyCls  # noqa: F401
 
 # We only maintain the code base for modern Python.
@@ -16,19 +14,16 @@
 np.testing.assert_equal(major == 3, True)
 np.testing.assert_equal(minor >= 6, True)
 
-<<<<<<< HEAD
+
 # We want to turn off the nuisance warnings while in production.
 if not IS_DEBUG:
     warnings.simplefilter(action='ignore', category=FutureWarning)
-=======
-from respy.clsRespy import RespyCls
->>>>>>> 1a370e6b
 
 __version__ = '2.0.0.dev20'
 
 
 def test(opt=None):
-    """Run basic tests of the package"""
+    """Run basic tests of the package."""
     current_directory = os.getcwd()
     os.chdir(ROOT_DIR)
     pytest.main(opt)
